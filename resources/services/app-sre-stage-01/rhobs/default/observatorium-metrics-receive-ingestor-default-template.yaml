apiVersion: template.openshift.io/v1
kind: Template
metadata:
  creationTimestamp: null
  name: observatorium-thanos-receive-ingestor-default
objects:
- apiVersion: policy/v1
  kind: PodDisruptionBudget
  metadata:
    creationTimestamp: null
    labels:
      app.kubernetes.io/component: database-write-hashring-ingestor
      app.kubernetes.io/instance: observatorium
      app.kubernetes.io/name: thanos-receive-ingestor
      app.kubernetes.io/part-of: observatorium
      controller.receive.thanos.io: thanos-receive-controller
      controller.receive.thanos.io/hashring: default
      observatorium/tenant: default
    name: observatorium-thanos-receive-ingestor-default
    namespace: rhobs
  spec:
    maxUnavailable: 1
    selector:
      matchLabels:
        app.kubernetes.io/component: database-write-hashring-ingestor
        app.kubernetes.io/instance: observatorium
        app.kubernetes.io/name: thanos-receive-ingestor
        app.kubernetes.io/part-of: observatorium
        controller.receive.thanos.io: thanos-receive-controller
        controller.receive.thanos.io/hashring: default
        observatorium/tenant: default
- apiVersion: v1
  kind: Service
  metadata:
    creationTimestamp: null
    labels:
      app.kubernetes.io/component: database-write-hashring-ingestor
      app.kubernetes.io/instance: observatorium
      app.kubernetes.io/name: thanos-receive-ingestor
      app.kubernetes.io/part-of: observatorium
      observatorium/tenant: default
    name: observatorium-thanos-receive-ingestor-default
    namespace: rhobs
  spec:
    ports:
    - name: http
      port: 10902
      protocol: TCP
      targetPort: 10902
    - name: grpc
      port: 10901
      protocol: TCP
      targetPort: 10901
    - name: remote-write
      port: 19291
      protocol: TCP
      targetPort: 19291
    selector:
      app.kubernetes.io/component: database-write-hashring-ingestor
      app.kubernetes.io/instance: observatorium
      app.kubernetes.io/name: thanos-receive-ingestor
      app.kubernetes.io/part-of: observatorium
      observatorium/tenant: default
- apiVersion: v1
  imagePullSecrets:
  - name: quay.io
  kind: ServiceAccount
  metadata:
    creationTimestamp: null
    labels:
      app.kubernetes.io/component: database-write-hashring-ingestor
      app.kubernetes.io/instance: observatorium
      app.kubernetes.io/name: thanos-receive-ingestor
      app.kubernetes.io/part-of: observatorium
      observatorium/tenant: default
    name: observatorium-thanos-receive-ingestor-default
    namespace: rhobs
- apiVersion: apps/v1
  kind: StatefulSet
  metadata:
    creationTimestamp: null
    labels:
      app.kubernetes.io/component: database-write-hashring-ingestor
      app.kubernetes.io/instance: observatorium
      app.kubernetes.io/name: thanos-receive-ingestor
      app.kubernetes.io/part-of: observatorium
      app.kubernetes.io/version: v0.32.5
      controller.receive.thanos.io: thanos-receive-controller
      controller.receive.thanos.io/hashring: default
      observatorium/tenant: default
    name: observatorium-thanos-receive-ingestor-default
    namespace: rhobs
  spec:
    replicas: ${{INGESTOR_REPLICAS}}
    selector:
      matchLabels:
        app.kubernetes.io/component: database-write-hashring-ingestor
        app.kubernetes.io/instance: observatorium
        app.kubernetes.io/name: thanos-receive-ingestor
        app.kubernetes.io/part-of: observatorium
        observatorium/tenant: default
    serviceName: observatorium-thanos-receive-ingestor-default
    template:
      metadata:
        creationTimestamp: null
        labels:
          app.kubernetes.io/component: database-write-hashring-ingestor
          app.kubernetes.io/instance: observatorium
          app.kubernetes.io/name: thanos-receive-ingestor
          app.kubernetes.io/part-of: observatorium
          app.kubernetes.io/version: v0.32.5
          observatorium/tenant: default
        namespace: rhobs
      spec:
        affinity:
          podAntiAffinity:
            preferredDuringSchedulingIgnoredDuringExecution:
            - podAffinityTerm:
                labelSelector:
                  matchExpressions:
                  - key: app.kubernetes.io/instance
                    operator: In
                    values:
                    - observatorium
                  - key: app.kubernetes.io/name
                    operator: In
                    values:
                    - thanos-receive-ingestor
                topologyKey: kubernetes.io/hostname
              weight: 100
        containers:
        - args:
          - receive
          - --grpc-address=0.0.0.0:10901
          - --http-address=0.0.0.0:10902
          - --label=replica="$(POD_NAME)"
          - --log.format=logfmt
          - --log.level=${INGESTOR_LOG_LEVEL}
          - --objstore.config=$(OBJSTORE_CONFIG)
          - --remote-write.address=0.0.0.0:19291
          - |
            --tracing.config=type: JAEGER
            config:
              service_name: thanos-receive-ingestor-default
              sampler_type: ratelimiting
              sampler_param: 2
          - --tsdb.path=/var/thanos/receive
          env:
          - name: POD_NAME
            valueFrom:
              fieldRef:
                fieldPath: metadata.name
          - name: AWS_ACCESS_KEY_ID
            valueFrom:
              secretKeyRef:
                key: aws_access_key_id
                name: default-tenant-s3
          - name: AWS_SECRET_ACCESS_KEY
            valueFrom:
              secretKeyRef:
                key: aws_secret_access_key
                name: default-tenant-s3
          - name: OBJ_STORE_BUCKET
            valueFrom:
              secretKeyRef:
                key: bucket
                name: default-tenant-s3
          - name: OBJ_STORE_REGION
            valueFrom:
              secretKeyRef:
                key: aws_region
                name: default-tenant-s3
          - name: OBJ_STORE_ENDPOINT
            valueFrom:
              secretKeyRef:
                key: endpoint
                name: default-tenant-s3
          - name: OBJSTORE_CONFIG
            value: |
              type: S3
              config:
                  bucket: $(OBJ_STORE_BUCKET)
                  endpoint: $(OBJ_STORE_ENDPOINT)
                  region: $(OBJ_STORE_REGION)
          image: quay.io/thanos/thanos:v0.32.5
          imagePullPolicy: IfNotPresent
          livenessProbe:
            failureThreshold: 8
            httpGet:
              path: /-/healthy
              port: 10902
            periodSeconds: 30
            timeoutSeconds: 1
          name: thanos
          ports:
          - containerPort: 10902
            name: http
            protocol: TCP
          - containerPort: 10901
            name: grpc
            protocol: TCP
          - containerPort: 19291
            name: remote-write
            protocol: TCP
          readinessProbe:
            failureThreshold: 20
            httpGet:
              path: /-/ready
              port: 10902
            initialDelaySeconds: 60
            periodSeconds: 5
          resources:
            limits:
              cpu: "4"
              memory: ${INGESTOR_MEMORY_LIMIT}
            requests:
              cpu: ${INGESTOR_CPU_REQUEST}
              memory: ${INGESTOR_MEMORY_REQUEST}
          terminationMessagePolicy: FallbackToLogsOnError
          volumeMounts:
          - mountPath: /var/thanos/receive
            name: data
        - args:
          - --reporter.grpc.host-port=dns:///otel-trace-writer-collector-headless.observatorium-tools.svc:14250
          - --reporter.type=grpc
          - --agent.tags=pod.namespace=$(NAMESPACE),pod.name=$(POD)
          env:
          - name: NAMESPACE
            valueFrom:
              fieldRef:
                fieldPath: metadata.namespace
          - name: POD
            valueFrom:
              fieldRef:
                fieldPath: metadata.name
          image: quay.io/app-sre/jaegertracing-jaeger-agent:1.22.0
          livenessProbe:
            failureThreshold: 5
            httpGet:
              path: /
              port: 14271
          name: jaeger-agent
          ports:
          - containerPort: 5778
            name: configs
            protocol: TCP
          - containerPort: 6831
            name: jaeger-thrift
            protocol: TCP
          - containerPort: 14271
            name: metrics
            protocol: TCP
          readinessProbe:
            httpGet:
              path: /
              port: 14271
            initialDelaySeconds: 1
          resources:
            limits:
              cpu: 128m
              memory: 128Mi
            requests:
              cpu: 32m
              memory: 64Mi
          terminationMessagePolicy: FallbackToLogsOnError
        nodeSelector:
          kubernetes.io/os: linux
        serviceAccountName: observatorium-thanos-receive-ingestor-default
        terminationGracePeriodSeconds: 120
    updateStrategy: {}
    volumeClaimTemplates:
    - metadata:
        creationTimestamp: null
        labels:
          app.kubernetes.io/component: database-write-hashring-ingestor
          app.kubernetes.io/instance: observatorium
          app.kubernetes.io/name: thanos-receive-ingestor
          app.kubernetes.io/part-of: observatorium
          app.kubernetes.io/version: v0.32.5
          observatorium/tenant: default
        name: data
        namespace: rhobs
      spec:
        accessModes:
        - ReadWriteOnce
        resources:
          requests:
            storage: 50Gi
        storageClassName: gp2
- apiVersion: monitoring.coreos.com/v1
  kind: ServiceMonitor
  metadata:
    creationTimestamp: null
    labels:
      app.kubernetes.io/component: database-write-hashring-ingestor
      app.kubernetes.io/instance: observatorium
      app.kubernetes.io/name: thanos-receive-ingestor
      app.kubernetes.io/part-of: observatorium
      observatorium/tenant: default
      prometheus: app-sre
    name: rhobs-observatorium-thanos-receive-ingestor-default
    namespace: openshift-customer-monitoring
  spec:
    endpoints:
    - port: http
      relabelings:
      - action: replace
        separator: /
        sourceLabels:
        - namespace
        - pod
        targetLabel: instance
    namespaceSelector:
      matchNames:
      - rhobs
    selector:
      matchLabels:
        app.kubernetes.io/component: database-write-hashring-ingestor
        app.kubernetes.io/instance: observatorium
        app.kubernetes.io/name: thanos-receive-ingestor
        app.kubernetes.io/part-of: observatorium
        observatorium/tenant: default
parameters:
- name: INGESTOR_CPU_REQUEST
  value: "2"
- name: INGESTOR_LOG_LEVEL
  value: warn
- name: INGESTOR_MEMORY_LIMIT
<<<<<<< HEAD
  value: 30Gi
- name: INGESTOR_MEMORY_REQUEST
  value: 16Gi
=======
  value: 64Gi
- name: INGESTOR_MEMORY_REQUEST
  value: 32Gi
>>>>>>> d14a1fb7
- name: INGESTOR_REPLICAS
  value: "3"<|MERGE_RESOLUTION|>--- conflicted
+++ resolved
@@ -326,14 +326,8 @@
 - name: INGESTOR_LOG_LEVEL
   value: warn
 - name: INGESTOR_MEMORY_LIMIT
-<<<<<<< HEAD
   value: 30Gi
 - name: INGESTOR_MEMORY_REQUEST
   value: 16Gi
-=======
-  value: 64Gi
-- name: INGESTOR_MEMORY_REQUEST
-  value: 32Gi
->>>>>>> d14a1fb7
 - name: INGESTOR_REPLICAS
   value: "3"