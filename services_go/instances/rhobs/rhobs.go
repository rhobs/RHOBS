package rhobs

import (
	"encoding/json"
	"fmt"
	"sort"
	"time"

	"github.com/google/go-jsonnet"
	observatoriumapi "github.com/observatorium/observatorium/configuration_go/abstr/kubernetes/observatorium/api"
	"github.com/observatorium/observatorium/configuration_go/abstr/kubernetes/thanos/receive"
	"github.com/observatorium/observatorium/configuration_go/abstr/kubernetes/thanos/ruler"
	"github.com/observatorium/observatorium/configuration_go/abstr/kubernetes/thanos/store"
	kghelpers "github.com/observatorium/observatorium/configuration_go/kubegen/helpers"
	"github.com/observatorium/observatorium/configuration_go/kubegen/workload"
	templatev1 "github.com/openshift/api/template/v1"
	cfgobservatorium "github.com/rhobs/configuration/configuration/observatorium"
	"github.com/rhobs/configuration/services_go/observatorium"
	"gopkg.in/yaml.v3"
	corev1 "k8s.io/api/core/v1"
)

const (
	metaMonitoringURL        = "http://prometheus-app-sre.openshift-customer-monitoring.svc.cluster.local:9090"
	metamonitoringLimitQuery = `sum(prometheus_tsdb_head_series{namespace="rhobs"}) by (tenant)`
)

type InstanceName string

const (
	DefaultInstanceName   InstanceName = "default"
	RhelInstanceName      InstanceName = "rhel"
	TelemeterInstanceName InstanceName = "telemeter"
)

type tenantName string

const (
	rhobsTenantName          tenantName = "rhobs"
	osdTenantName            tenantName = "osd"
	rhacsTenantName          tenantName = "rhacs"
	cnvqeTenantName          tenantName = "cnvqe"
	psiocpTenantName         tenantName = "psiocp"
	rhodsTenantName          tenantName = "rhods"
	odfmsTenantName          tenantName = "odfms"
	referenceAddonTenantName tenantName = "reference-addon"
	dptpTenantName           tenantName = "dptp"
	appsreTenantName         tenantName = "appsre"
	rhtapTenantName          tenantName = "rhtap"
	telemeterTenantName      tenantName = "telemeter"
	rhelTenantName           tenantName = "rhel"
)

var tenantsMapping = map[InstanceName]map[tenantName]string{
	DefaultInstanceName: {
		rhobsTenantName:          "0fc2b00e-201b-4c17-b9f2-19d91adc4fd2",
		osdTenantName:            "770c1124-6ae8-4324-a9d4-9ce08590094b",
		rhacsTenantName:          "1b9b6e43-9128-4bbf-bfff-3c120bbe6f11",
		cnvqeTenantName:          "9ca26972-4328-4fe3-92db-31302013d03f",
		psiocpTenantName:         "37b8fd3f-56ff-4b64-8272-917c9b0d1623",
		rhodsTenantName:          "8ace13a2-1c72-4559-b43d-ab43e32a255a",
		odfmsTenantName:          "99c885bc-2d64-4c4d-b55e-8bf30d98c657",
		referenceAddonTenantName: "d17ea8ce-d4c6-42ef-b259-7d10c9227e93",
		dptpTenantName:           "AC879303-C60F-4D0D-A6D5-A485CFD638B8",
		appsreTenantName:         "3833951d-bede-4a53-85e5-f73f4913973f",
		rhtapTenantName:          "0031e8d6-e50a-47ea-aecb-c7e0bd84b3f1",
	},
	RhelInstanceName: {
		rhelTenantName: "72e6f641-b2e2-47eb-bbc2-fee3c8fbda26",
	},
	TelemeterInstanceName: {
		telemeterTenantName: "FB870BF3-9F3A-44FF-9BF7-D7A047A52F43",
	},
}

type TenantConfig struct {
	ReceiveLimits    *receive.WriteLimitConfig
	ObsApiOIDC       *observatoriumapi.TenantOIDC
	ObsApiOPA        *observatoriumapi.TenantOPA
	ObsApiRateLimits []observatoriumapi.TenantRateLimits
}

func ClusterConfigs() []observatorium.Observatorium {
	return []observatorium.Observatorium{
		stageConfig(),
		prodConfig(),
	}
}

func stageConfig() observatorium.Observatorium {
	rhobsOidc := makeIODC(rhobsTenantName, "stage")
	rhobsOidc.GroupClaim = "email"
	tenants := map[tenantName]TenantConfig{
		rhacsTenantName: {
			ReceiveLimits: &receive.WriteLimitConfig{
				HeadSeriesLimit: 10000000, // 10M
			},
			ObsApiOIDC: makeIODC(rhacsTenantName, "stage"),
		},
		rhtapTenantName: {
			ReceiveLimits: &receive.WriteLimitConfig{
				HeadSeriesLimit: 200000, // 200k
			},
			ObsApiOIDC: makeIODC(rhtapTenantName, "stage"),
		},
		rhelTenantName: {
			ReceiveLimits: &receive.WriteLimitConfig{
				RequestLimits: receive.RequestLimitsConfig{
					SeriesLimit: 10,
				},
			},
			ObsApiOIDC: makeIODC(rhelTenantName, "stage"),
			ObsApiRateLimits: []observatoriumapi.TenantRateLimits{
				{
					Endpoint: "/api/metrics/v1/rhel/api/v1/receive",
					Limit:    10000,
					Window:   time.Duration(30 * time.Second),
				},
			},
		},
		rhobsTenantName: {
			ObsApiOIDC: rhobsOidc,
		},
		osdTenantName: {
			ObsApiOIDC: makeIODC(osdTenantName, "stage"),
			ObsApiOPA: &observatoriumapi.TenantOPA{
				URL: "http://127.0.0.1:8082/v1/data/observatorium/allow",
			},
			ObsApiRateLimits: []observatoriumapi.TenantRateLimits{
				{
					Endpoint: "/api/metrics/v1/.+/api/v1/receive",
					Limit:    10000,
					Window:   time.Duration(30 * time.Second),
				},
			},
		},
		cnvqeTenantName: {
			ObsApiOIDC: makeIODC(cnvqeTenantName, "stage"),
		},
		psiocpTenantName: {
			ObsApiOIDC: makeIODC(psiocpTenantName, "stage"),
		},
		rhodsTenantName: {
			ObsApiOIDC: makeIODC(rhodsTenantName, "stage"),
		},
		odfmsTenantName: {
			ObsApiOIDC: makeIODC(odfmsTenantName, "stage"),
		},
		referenceAddonTenantName: {
			ObsApiOIDC: makeIODC(referenceAddonTenantName, "stage"),
		},
		dptpTenantName: {
			ObsApiOIDC: makeIODC(dptpTenantName, "stage"),
		},
		appsreTenantName: {
			ObsApiOIDC: makeIODC(appsreTenantName, "stage"),
		},
		telemeterTenantName: {
			ObsApiOIDC: makeIODC(telemeterTenantName, "stage"),
		},
	}

	jsonRbac, err := json.Marshal(cfgobservatorium.GenerateRBAC())
	if err != nil {
		panic(err)
	}
	rbacConfig := jsonToYaml(string(jsonRbac))

	return observatorium.Observatorium{
		Cluster:  "app-sre-stage-01",
		Instance: "rhobs",
		API: observatorium.ObservatoriumAPI{
			Namespace:                    "rhobs",
			RBAC:                         rbacConfig,
			AmsUrl:                       "https://api.stage.openshift.com",
			UpQueriesTenant:              tenantsMapping[DefaultInstanceName][rhobsTenantName],
			ObsCtlReloaderManagedTenants: []string{string(rhobsTenantName), string(osdTenantName), string(appsreTenantName), string(rhtapTenantName)},
			Tenants:                      makeObsTenants(tenants),
			RuleObjStoreSecret:           "rhobs-rules-objstore-stage-s3",
			TemplateParams: []templatev1.Parameter{
				{Name: "TENANT_OIDC_CLIENT_ID"},
				{Name: "TENANT_OIDC_CLIENT_SECRET"},
			},
		},
		MetricsInstances: observatorium.ObservatoriumMetrics{
			Namespace:                 "rhobs",
			ThanosImageTag:            "v0.32.5",
			ReceiveControllerImageTag: "main-2023-09-22-f168dd7",
			ReceiveLimitsGlobal: receive.GlobalLimitsConfig{
				MetaMonitoringURL:        metaMonitoringURL,
				MetaMonitoringLimitQuery: metamonitoringLimitQuery,
			},
			ReceiveLimitsDefault: receive.DefaultLimitsConfig{
				RequestLimits: receive.RequestLimitsConfig{
					SeriesLimit:    5000,
					SamplesLimit:   5000,
					SizeBytesLimit: 0,
				},
				HeadSeriesLimit: 100000, // 100k
			},
			Instances: []*observatorium.ObservatoriumMetricsInstance{
				{
					InstanceName:   string(DefaultInstanceName),
					ObjStoreSecret: "default-tenant-s3",
					Tenants:        buildMetricTenants(tenants, DefaultInstanceName),
					ReceiveIngestorPreManifestsHook: func(ingestor *receive.Ingestor) {
						ingestor.VolumeSize = "50Gi"
						// TODO @moadz: Increased for testing, remove when load testing RHOBS-961 is completed
						ingestor.Replicas = 3
<<<<<<< HEAD
						ingestor.ContainerResources = k8sutil.NewResourcesRequirements("2", "4", "16Gi", "30Gi")
=======
						ingestor.ContainerResources = k8sutil.NewResourcesRequirements("2", "4", "32Gi", "64Gi")
>>>>>>> d14a1fb7
					},
					StorePreManifestsHook: func(store *store.StoreStatefulSet) {
						store.VolumeSize = "5Gi"
					},
				},
				{
					InstanceName:   string(RhelInstanceName),
					ObjStoreSecret: "rhelemeter-tenant-s3",
					Tenants:        buildMetricTenants(tenants, RhelInstanceName),
					ReceiveIngestorPreManifestsHook: func(ingestor *receive.Ingestor) {
						ingestor.VolumeSize = "5Gi"
					},
					StorePreManifestsHook: func(store *store.StoreStatefulSet) {
						store.VolumeSize = "5Gi"
					},
				},
				{
					InstanceName:   string(TelemeterInstanceName),
					ObjStoreSecret: "telemeter-tenant-s3",
					Tenants:        buildMetricTenants(tenants, TelemeterInstanceName),
					ReceiveIngestorPreManifestsHook: func(ingestor *receive.Ingestor) {
						ingestor.VolumeSize = "5Gi"
					},
					StorePreManifestsHook: func(store *store.StoreStatefulSet) {
						store.VolumeSize = "5Gi"
					},
					RulerOpts: func(opts *ruler.RulerOptions) {
						opts.RuleFile = append(opts.RuleFile, ruler.RuleFileOption{
							FileName:      "observatorium.yaml",
							ConfigMapName: "observatorium-rules",
							ParentDir:     "telemeter-rules",
						})
					},
					RulerPreManifestsHook: func(rulerSs *ruler.RulerStatefulSet) {
						rulerSs.ConfigMaps["observatorium-rules"] = map[string]string{
							"observatorium.yaml": getTelemeterRules(),
						}
						rulerSs.Sidecars = append(rulerSs.Sidecars, &workload.Container{
							Name:     "configmap-reloader",
							Image:    "quay.io/openshift/origin-configmap-reloader",
							ImageTag: "4.5.0",
							Args: []string{
								"-volume-dir=/etc/thanos-rule-syncer",
								"-webhook-url=http://localhost:10902/-/reload",
							},
							Resources: kghelpers.NewResourcesRequirements("100m", "200m", "100Mi", "200Mi"),
							VolumeMounts: []corev1.VolumeMount{
								{
									Name:      "observatorium-rules",
									MountPath: "/etc/thanos/rules/observatorium-rules",
								},
							},
						})
					},
				},
			},
		},
	}
}

func prodConfig() observatorium.Observatorium {
	tenants := map[tenantName]TenantConfig{
		rhacsTenantName: {
			ReceiveLimits: &receive.WriteLimitConfig{
				HeadSeriesLimit: 10000000, // 10M
			},
		},
		rhtapTenantName: {
			ReceiveLimits: &receive.WriteLimitConfig{
				HeadSeriesLimit: 200000, // 200k
			},
		},
		rhelTenantName: {
			ReceiveLimits: &receive.WriteLimitConfig{
				RequestLimits: receive.RequestLimitsConfig{
					SeriesLimit: 10,
				},
			},
		},
	}

	return observatorium.Observatorium{
		Cluster:  "telemeter-prod-01",
		Instance: "rhobs",
		MetricsInstances: observatorium.ObservatoriumMetrics{
			Namespace:                 "rhobs",
			ThanosImageTag:            "v0.32.4",
			ReceiveControllerImageTag: "main-2023-09-22-f168dd7",
			ReceiveLimitsGlobal: receive.GlobalLimitsConfig{
				MetaMonitoringURL:        metaMonitoringURL,
				MetaMonitoringLimitQuery: metamonitoringLimitQuery,
			},
			Instances: []*observatorium.ObservatoriumMetricsInstance{
				{
					InstanceName:   string(DefaultInstanceName),
					ObjStoreSecret: "default-tenant-s3",
					Tenants:        buildMetricTenants(tenants, DefaultInstanceName),
					ReceiveIngestorPreManifestsHook: func(ingestor *receive.Ingestor) {
						ingestor.VolumeSize = "5Gi"
					},
					StorePreManifestsHook: func(store *store.StoreStatefulSet) {
						store.VolumeSize = "5Gi"
					},
				},
				{
					InstanceName:   string(RhelInstanceName),
					ObjStoreSecret: "rhelemeter-tenant-s3",
					Tenants:        buildMetricTenants(tenants, RhelInstanceName),
					ReceiveIngestorPreManifestsHook: func(ingestor *receive.Ingestor) {
						ingestor.VolumeSize = "5Gi"
					},
					StorePreManifestsHook: func(store *store.StoreStatefulSet) {
						store.VolumeSize = "5Gi"
					},
				},
				{
					InstanceName:   string(TelemeterInstanceName),
					ObjStoreSecret: "telemeter-tenant-s3",
					Tenants:        buildMetricTenants(tenants, TelemeterInstanceName),
					ReceiveIngestorPreManifestsHook: func(ingestor *receive.Ingestor) {
						ingestor.VolumeSize = "5Gi"
					},
					StorePreManifestsHook: func(store *store.StoreStatefulSet) {
						store.VolumeSize = "5Gi"
					},
				},
			},
		},
	}
}

func sortTenants(tenants []observatorium.Tenants) {
	sort.Slice(tenants, func(i, j int) bool {
		return tenants[i].Name < tenants[j].Name
	})
}

func buildMetricTenants(tenants map[tenantName]TenantConfig, instance InstanceName) []observatorium.Tenants {
	ret := []observatorium.Tenants{}
	for name, id := range tenantsMapping[instance] {
		newTenant := observatorium.Tenants{
			Name: string(name),
			ID:   id,
		}

		if tenant, ok := tenants[name]; ok {
			newTenant.ReceiveLimits = tenant.ReceiveLimits
		}

		ret = append(ret, newTenant)
	}
	// sort to avoid unnecessary diffs
	sortTenants(ret)

	return ret
}

func makeIODC(tenant tenantName, env string) *observatoriumapi.TenantOIDC {
	return &observatoriumapi.TenantOIDC{
		ClientID:      "${TENANT_OIDC_CLIENT_ID}",
		ClientSecret:  "${TENANT_OIDC_CLIENT_SECRET}",
		IssuerURL:     "https://sso.redhat.com/auth/realms/redhat-external",
		RedirectURL:   fmt.Sprintf("https://observatorium-mst.api.%s.openshift.com/oidc/%s/callback", env, tenant),
		UsernameClaim: "preferred_username",
	}
}

func makeObsTenants(tenants map[tenantName]TenantConfig) []observatoriumapi.Tenant {
	ret := []observatoriumapi.Tenant{}
	for name, tenant := range tenants {
		newTenant := observatoriumapi.Tenant{
			Name:       string(name),
			ID:         tenantsMapping[DefaultInstanceName][name],
			OIDC:       tenant.ObsApiOIDC,
			OPA:        tenant.ObsApiOPA,
			RateLimits: tenant.ObsApiRateLimits,
		}

		ret = append(ret, newTenant)
	}
	// sort to avoid unnecessary diffs
	sort.Slice(ret, func(i, j int) bool {
		return ret[i].Name < ret[j].Name
	})

	return ret
}

func getTelemeterRules() string {
	vm := jsonnet.MakeVM()
	vm.Importer(&jsonnet.FileImporter{
		JPaths: []string{"./vendor_jsonnet"},
	})

	snippet := fmt.Sprintf(`
	local telemeterRules = (import 'github.com/openshift/telemeter/jsonnet/telemeter/rules.libsonnet');
	{
		groups: std.map(function(group) {
			name: 'telemeter-' + group.name,
			interval: group.interval,
			rules: std.map(function(rule) rule {
			labels+: {
				tenant_id: '%s',
			},
			}, group.rules),
		}, telemeterRules.prometheus.recordingrules.groups),
	}`, tenantsMapping[TelemeterInstanceName][telemeterTenantName])

	// Evaluate the Jsonnet content
	jsonStr, err := vm.EvaluateAnonymousSnippet("telemeter-rules", snippet)
	if err != nil {
		panic(fmt.Sprintf("Failed to evaluate Jsonnet content: %v\n", err))
	}

	return jsonToYaml(jsonStr)
}

func jsonToYaml(jsonStr string) string {
	// Unmarshal the jsonStr into a map
	var data map[string]interface{}
	if err := json.Unmarshal([]byte(jsonStr), &data); err != nil {
		panic(fmt.Sprintf("Failed to unmarshal Jsonnet content: %v\n", err))
	}

	// Marshal the map into YAML
	yamlBytes, err := yaml.Marshal(data)
	if err != nil {
		panic(fmt.Sprintf("Failed to marshal Jsonnet content: %v\n", err))
	}

	return string(yamlBytes)
}<|MERGE_RESOLUTION|>--- conflicted
+++ resolved
@@ -207,11 +207,7 @@
 						ingestor.VolumeSize = "50Gi"
 						// TODO @moadz: Increased for testing, remove when load testing RHOBS-961 is completed
 						ingestor.Replicas = 3
-<<<<<<< HEAD
-						ingestor.ContainerResources = k8sutil.NewResourcesRequirements("2", "4", "16Gi", "30Gi")
-=======
-						ingestor.ContainerResources = k8sutil.NewResourcesRequirements("2", "4", "32Gi", "64Gi")
->>>>>>> d14a1fb7
+						ingestor.ContainerResources = kghelpers.NewResourcesRequirements("2", "4", "16Gi", "30Gi")
 					},
 					StorePreManifestsHook: func(store *store.StoreStatefulSet) {
 						store.VolumeSize = "5Gi"
